AWSTemplateFormatVersion: '2010-09-09'
Description: Teleport OSS License
Parameters:
  KeyName:
    ConstraintDescription: must be the name of an existing EC2 KeyPair.
    Description: Name of an existing EC2 KeyPair to enable SSH access to the instances
    Type: AWS::EC2::KeyPair::KeyName

  InstanceType:
    Description: Teleport EC2 instance type
    ConstraintDescription: must be a valid EC2 instance type.
    Type: String
    Default: m4.large
    AllowedValues:
    - m5.large
    - m3.2xlarge
    - m3.large
    - m3.medium
    - m3.xlarge
    - m4.2xlarge
    - m4.4xlarge
    - m4.10xlarge
    - m4.16xlarge
    - m4.large
    - m4.xlarge
    - t2.large
    - t2.medium
    - t2.micro
    - t2.small
    - t2.xlarge

  DomainName:
    ConstraintDescription: Teleport Web UI Domain Name
    Description: Name of the domain name to use for Teleport
    Type: String

  DomainAdminEmail:
    ConstraintDescription: Teleport Domain Admin email
    Description: Name of Domain Name admin for Letsencrypt
    Type: String

  HostedZoneID:
    ConstraintDescription: ID of the hosted zone with Teleport domain
    Description: ID of the hosted zone of teleport domain
    Type: String

  # Any existing VPC used must have both DNS support and DNS hostnames enabled
  VPC:
    Description: Existing VPC ID to use (e.g. vpc-12312312)
    Type: AWS::EC2::VPC::Id

  # Public subnets to use for Teleport proxy
  ProxySubnetA:
    Description: ID of the first public proxy subnet (e.g. subnet-12312312)
    Type: AWS::EC2::Subnet::Id

  ProxySubnetB:
    Description: ID of the second public proxy subnet (e.g. subnet-12312312)
    Type: AWS::EC2::Subnet::Id

  # Private subnets to use for Teleport auth
  AuthSubnetA:
    Description: ID of the first private auth subnet (e.g. subnet-12312312)
    Type: AWS::EC2::Subnet::Id

  AuthSubnetB:
    Description: ID of the second private auth subnet (e.g. subnet-12312312)
    Type: AWS::EC2::Subnet::Id

  # Private subnets to use for Teleport nodes
  NodeSubnetA:
    Description: ID of the first private node subnet (e.g. subnet-12312312)
    Type: AWS::EC2::Subnet::Id

  NodeSubnetB:
    Description: ID of the second private node subnet (e.g. subnet-12312312)
    Type: AWS::EC2::Subnet::Id


Mappings:
  AWSInstanceType2Arch:
    m5.large: {Arch: HVM64}
    m3.2xlarge: {Arch: HVM64}
    m3.large: {Arch: HVM64}
    m3.medium: {Arch: HVM64}
    m3.xlarge: {Arch: HVM64}
    m4.2xlarge: {Arch: HVM64}
    m4.4xlarge: {Arch: HVM64}
    m4.10xlarge: {Arch: HVM64}
    m4.16xlarge: {Arch: HVM64}
    m4.large: {Arch: HVM64}
    m4.xlarge: {Arch: HVM64}
    t2.large: {Arch: HVM64}
    t2.medium: {Arch: HVM64}
    t2.micro: {Arch: HVM64}
    t2.small: {Arch: HVM64}
    t2.xlarge: {Arch: HVM64}

  AWSRegionArch2AMI:
<<<<<<< HEAD
    # All AMIs from AWS - gravitational-teleport-ami-oss-9.3.5
    eu-north-1: {HVM64: ami-0eef7480d85b07d78}
    ap-south-1: {HVM64 : ami-0b37542a900b756d1}
    eu-west-1: {HVM64 : ami-0b028aa8e9a1877e6}
    eu-west-2: {HVM64 : ami-0498c65d343759318}
    eu-west-3: {HVM64: ami-0211c6e2e821dd249}
    ap-northeast-1: {HVM64 : ami-03cf56e54a5bd425d}
    ap-northeast-2: {HVM64 : ami-0521f73847d4237d4}
    ap-northeast-3: {HVM64: ami-02bb8618b75d025aa}
    sa-east-1: {HVM64 : ami-0b7f9b559ef7389fd}
    ca-central-1: {HVM64 : ami-0421f854766b95d6b}
    ap-southeast-1: {HVM64 : ami-0dc3fb932aa49cd56}
    ap-southeast-2: {HVM64 : ami-0dbd504721c6ba167}
    eu-central-1: {HVM64 : ami-0be794cc5e32a2e99}
    us-east-1: {HVM64 : ami-0f57d482203c36e4f}
    us-east-2: {HVM64 : ami-016b2c1e3e1c7809e}
    us-west-1: {HVM64 : ami-0f9f4db9fe8ddf3c7}
    us-west-2: {HVM64 : ami-0a3ee4c3611949725}
=======
    # All AMIs from AWS - gravitational-teleport-ami-oss-9.3.7
    eu-north-1: {HVM64: ami-0eef7480d85b07d78}
    ap-south-1: {HVM64 : ami-05ec49e0cb4cfa0b4}
    eu-west-1: {HVM64 : ami-0a6c84253621e0ae3}
    eu-west-2: {HVM64 : ami-0d4dbf4cfe3b2ccfa}
    eu-west-3: {HVM64: ami-0211c6e2e821dd249}
    ap-northeast-1: {HVM64 : ami-0cde5990a60992bda}
    ap-northeast-2: {HVM64 : ami-0b18fee773715ce21}
    ap-northeast-3: {HVM64: ami-02bb8618b75d025aa}
    sa-east-1: {HVM64 : ami-06143afccecf0fa0e}
    ca-central-1: {HVM64 : ami-0ca88a34031164e57}
    ap-southeast-1: {HVM64 : ami-0f49e9e13eaf3000f}
    ap-southeast-2: {HVM64 : ami-094781b04193f5e56}
    eu-central-1: {HVM64 : ami-08b9df7efa4a7dc90}
    us-east-1: {HVM64 : ami-093f0e8f47f721a56}
    us-east-2: {HVM64 : ami-0277513c18779bb09}
    us-west-1: {HVM64 : ami-0c1bc630fb529247c}
    us-west-2: {HVM64 : ami-00a2b9215a5502a97}
>>>>>>> 8db2a1ec

Resources:
# Auth server setup
  AuthSecurityGroup:
    Type: AWS::EC2::SecurityGroup
    Metadata:
      cfn_nag:
        rules_to_suppress:
          - id: W40
            reason: "We want to allow all protocols on egress."
          - id: W5
            reason: "We want to allow egress traffic to anywhere."
          - id: W9
            reason: "Rules are deliberately relaxed here to allow VPC peered nodes to speak to auth services."
          - id: W2
            reason: "Rules are deliberately relaxed here to allow VPC peered nodes to speak to auth services."
    Properties:
      VpcId: {Ref: VPC}
      GroupDescription: Allow proxy and auth server access
      SecurityGroupIngress:

        - IpProtocol: tcp
          Description: SSH admin access is allowed from proxies
          FromPort: 22
          ToPort: 22
          SourceSecurityGroupId: {Ref: ProxySecurityGroup}

          # This rule is relaxed to allow VPC peered nodes
          # to talk to auth services
        - IpProtocol: tcp
          Description: Everyone is welcome to use auth service API.
          FromPort: 3025
          ToPort: 3025
          CidrIp: 0.0.0.0/0

      SecurityGroupEgress:
        - IpProtocol: "-1"
          Description: Egress is allowed anywhere
          FromPort: 0
          ToPort: 0
          CidrIp: 0.0.0.0/0

  # Nodes could be only accessed from proxies
  NodeSecurityGroup:
    Type: AWS::EC2::SecurityGroup
    Metadata:
      cfn_nag:
        rules_to_suppress:
          - id: W40
            reason: "We want to allow all protocols on egress."
          - id: W5
            reason: "We want to allow egress traffic to anywhere."
    Properties:
      VpcId: {Ref: VPC}
      GroupDescription: Allow proxy access
      SecurityGroupIngress:

        - IpProtocol: tcp
          Description: SSH keypair access is allowed from proxies
          FromPort: 22
          ToPort: 22
          SourceSecurityGroupId: {Ref: ProxySecurityGroup}

        - IpProtocol: tcp
          Description: Teleport SSH access is allowed from proxies
          FromPort: 3022
          ToPort: 3022
          SourceSecurityGroupId: {Ref: ProxySecurityGroup}

      SecurityGroupEgress:
        - IpProtocol: "-1"
          Description: Egress is allowed anywhere
          FromPort: 0
          ToPort: 0
          CidrIp: 0.0.0.0/0

  AuthLB:
    Type: AWS::ElasticLoadBalancingV2::LoadBalancer
    Properties:
      Scheme: internal
      Type: network
      LoadBalancerAttributes:
        - Key: load_balancing.cross_zone.enabled
          Value: 'true'
      Subnets:
        - Ref: AuthSubnetA
        - Ref: AuthSubnetB

  AuthLBListener:
    Type: AWS::ElasticLoadBalancingV2::Listener
    Properties:
      DefaultActions:
      - Type: forward
        TargetGroupArn:
          Ref: AuthTargetGroup
      LoadBalancerArn:
        Ref: AuthLB
      Port: 3025
      Protocol: TCP

  AuthTargetGroup:
    Type: AWS::ElasticLoadBalancingV2::TargetGroup
    Properties:
      HealthCheckIntervalSeconds: 30
      HealthCheckProtocol: TCP
      HealthCheckTimeoutSeconds: 10
      HealthyThresholdCount: 4
      UnhealthyThresholdCount: 4
      Port: 3025
      Protocol: TCP
      VpcId: {Ref: VPC}

  AuthLaunchConfig:
    Type: AWS::AutoScaling::LaunchConfiguration
    Properties:
      KeyName:
        Ref: KeyName
      # This line finds appropriate image ID based on the arch, region and instance type using FindInMap function
      ImageId: !FindInMap [AWSRegionArch2AMI, !Ref 'AWS::Region', !FindInMap [AWSInstanceType2Arch, !Ref InstanceType, Arch]]
      UserData:
        Fn::Base64:
          # Fn:Sub accepts two parameters as a list, the first one is the template
          # the second parameter is a dictionary with template-local variables
          Fn::Sub:
          - |
            #!/bin/bash -xe

            # Indicate that this ami is auth for all systemd units
            echo "auth" >> /etc/teleport.d/role.auth

            # Set some instance specific environment variables configurations for systemd configuration file
            cat >> /etc/teleport.d/conf <<EOF
            EC2_REGION=${AWS::Region}
            TELEPORT_AUTH_SERVER_LB=${LocalAuthServerLB}
            TELEPORT_CLUSTER_NAME=${DomainName}
            TELEPORT_DOMAIN_ADMIN_EMAIL=${DomainAdminEmail}
            TELEPORT_DOMAIN_NAME=${DomainName}
            TELEPORT_DYNAMO_TABLE_NAME=${LocalMainTableName}
            TELEPORT_DYNAMO_EVENTS_TABLE_NAME=${LocalEventsTableName}
            TELEPORT_LOCKS_TABLE_NAME=${LocalLocksTableName}
            TELEPORT_S3_BUCKET=${LocalBucketName}
            TELEPORT_ROLE=auth
            TELEPORT_SSM_KEY_ARN=${LocalKeyARN}
            EOF

            # Generate config and start proxy service
            /usr/local/bin/teleport-generate-config
            systemctl enable teleport-ssm-publish-tokens.service teleport-ssm-publish-tokens.timer teleport-get-cert.service teleport-get-cert.timer teleport-renew-cert.service teleport-renew-cert.timer
            systemctl start --no-block teleport-auth teleport-ssm-publish-tokens.timer teleport-get-cert.timer teleport-renew-cert.timer

            # Write out healthcheck script
            cat >> /usr/local/bin/teleport-cfn-signal-done <<EOF
            #!/bin/bash
            for i in {1..10}; do systemctl status teleport-auth && break || sleep 10; done
            systemctl status teleport-auth
            /opt/aws/bin/cfn-signal -e $? --stack ${AWS::StackName} --resource AuthASG --region ${AWS::Region}
            EOF

            # Make healthcheck script executable
            chmod +x /usr/local/bin/teleport-cfn-signal-done

            # Write out healthcheck systemd unit file
            cat >> /etc/systemd/system/cfn-signal-done.service <<EOF
            [Unit]
            Description=CloudFormation status signaller
            After=network.target

            [Service]
            User=root
            Group=adm
            Type=oneshot
            ExecStart=/usr/local/bin/teleport-cfn-signal-done
            EOF

            # Make systemd healthcheck unit run
            systemctl daemon-reload
            systemctl start --no-block cfn-signal-done.service
          - {
            LocalAuthServerLB: !GetAtt AuthLB.DNSName,
            LocalMainTableName: !Select [1, !Split ["/", !GetAtt MainTable.Arn]],
            LocalLocksTableName: !Select [1, !Split ["/", !GetAtt LocksTable.Arn]],
            LocalEventsTableName: !Select [1, !Split ["/", !GetAtt EventsTable.Arn]],
            LocalBucketName: !Select [1, !Split [":::", !GetAtt Bucket.Arn]],
            LocalKeyARN: !GetAtt Key.Arn
            }
      SecurityGroups:
        - Ref: AuthSecurityGroup
      InstanceType: {Ref: InstanceType}
      IamInstanceProfile: {Ref: AuthInstanceProfile}
      # Proxies have to have public IP address in order
      # to be reachable from the internet according to this
      # article: https://aws.amazon.com/premiumsupport/knowledge-center/public-load-balancer-private-ec2/
      AssociatePublicIpAddress: false

  AuthASG:
    Type: AWS::AutoScaling::AutoScalingGroup
    CreationPolicy:
      ResourceSignal:
        Count: 2
        Timeout: PT10M
    UpdatePolicy:
      AutoScalingRollingUpdate:
        MaxBatchSize: 2
        MinInstancesInService: 0
        MinSuccessfulInstancesPercent: 100
        PauseTime: PT5M
        WaitOnResourceSignals: true
    Properties:
      # Use IDs of the subnets created in two AZs
      # to let AWS know we want instances to be placed
      # in those subnets.
      VPCZoneIdentifier:
        - {Ref: AuthSubnetA}
        - {Ref: AuthSubnetB}
      LaunchConfigurationName: {Ref: AuthLaunchConfig}
      MinSize: "2"
      MaxSize: "2"
      TargetGroupARNs:
        - {Ref: AuthTargetGroup}

  #
  # Proxy Setup
  #
  ProxySecurityGroup:
    Type: AWS::EC2::SecurityGroup
    Metadata:
      cfn_nag:
        rules_to_suppress:
          - id: W40
            reason: "We want to allow all protocols on egress."
          - id: W5
            reason: "We want to allow egress traffic to anywhere."
          - id: W9
            reason: "We want to permit incoming traffic from anywhere."
          - id: W2
            reason: "We want to permit incoming traffic from anywhere."
    Properties:
      VpcId: {Ref: VPC}
      GroupDescription: Allow proxy and auth server access
      SecurityGroupIngress:
        - IpProtocol: tcp
          Description: SSH emergency access
          FromPort: 22
          ToPort: 22
          CidrIp: 0.0.0.0/0

        - IpProtocol: tcp
          Description: Port for SSH clients
          FromPort: 3023
          ToPort: 3023
          CidrIp: 0.0.0.0/0

        - IpProtocol: tcp
          Description: Port for remote trusted clusters
          FromPort: 3024
          ToPort: 3024
          CidrIp: 0.0.0.0/0

        - IpProtocol: tcp
          Description: Port for HTTPS connections
          FromPort: 3080
          ToPort: 3080
          CidrIp: 0.0.0.0/0

      SecurityGroupEgress:
        - IpProtocol: "-1"
          Description: Egress is allowed anywhere
          FromPort: 0
          ToPort: 0
          CidrIp: 0.0.0.0/0

  ProxyLB:
    Type: AWS::ElasticLoadBalancingV2::LoadBalancer
    Properties:
      Type: network
      LoadBalancerAttributes:
        - Key: load_balancing.cross_zone.enabled
          Value: 'true'
      Subnets:
        - Ref: ProxySubnetA
        - Ref: ProxySubnetB

  # Create A DNS entry pointing to load balancer
  ProxyDNS:
    Type: AWS::Route53::RecordSetGroup
    Properties:
      HostedZoneId: !Ref HostedZoneID
      Comment: Zone Alias for DNS
      RecordSets:
      - Name: !Ref DomainName
        Type: A
        AliasTarget:
          HostedZoneId: !GetAtt ProxyLB.CanonicalHostedZoneID
          DNSName: !GetAtt ProxyLB.DNSName

  ProxyLBListener:
    Type: AWS::ElasticLoadBalancingV2::Listener
    Properties:
      DefaultActions:
      - Type: forward
        TargetGroupArn:
          Ref: ProxyWebTargetGroup
      LoadBalancerArn:
        Ref: ProxyLB
      Port: 443
      Protocol: TCP

  ProxyWebTargetGroup:
    Type: AWS::ElasticLoadBalancingV2::TargetGroup
    Properties:
      HealthCheckIntervalSeconds: 30
      HealthCheckProtocol: TCP
      HealthCheckTimeoutSeconds: 10
      HealthyThresholdCount: 4
      UnhealthyThresholdCount: 4
      Port: 3080
      Protocol: TCP
      VpcId: {Ref: VPC}

  ProxyLaunchConfig:
    Type: AWS::AutoScaling::LaunchConfiguration
    Properties:
      KeyName:
        Ref: KeyName
      # This line finds appropriate image ID based on the arch, region and instance type using FindInMap function
      ImageId: !FindInMap [AWSRegionArch2AMI, !Ref 'AWS::Region', !FindInMap [AWSInstanceType2Arch, !Ref InstanceType, Arch]]
      UserData:
        Fn::Base64:
          # Fn:Sub accepts two parameters as a list, the first one is the template
          # the second parameter is a dictionary with template-local variables
          Fn::Sub:
          - |
            #!/bin/bash -xe

            # Indicate that this ami is proxy for all systemd units
            echo "proxy" >> /etc/teleport.d/role.proxy

            # Set some instance specific environment variables configurations for systemd configuration file
            cat >> /etc/teleport.d/conf <<EOF
            EC2_REGION=${AWS::Region}
            TELEPORT_AUTH_SERVER_LB=${LocalAuthServerLB}
            TELEPORT_CLUSTER_NAME=${DomainName}
            TELEPORT_DOMAIN_NAME=${DomainName}
            TELEPORT_PROXY_SERVER_LB=${LocalProxyServerLB}
            TELEPORT_ROLE=proxy
            TELEPORT_S3_BUCKET=${LocalBucketName}
            TELEPORT_SSM_KEY_ARN=${LocalKeyARN}
            EOF

            # Generate config and start proxy service
            /usr/local/bin/teleport-generate-config
            systemctl enable teleport-proxy.service teleport-check-cert.service teleport-check-cert.timer
            systemctl start --no-block teleport-proxy.service teleport-check-cert.timer

            # Write out healthcheck script
            cat >> /usr/local/bin/teleport-cfn-signal-done <<EOF
            #!/bin/bash
            for i in {1..40}; do systemctl status teleport-proxy && break || sleep 30; done
            systemctl status teleport-proxy
            /opt/aws/bin/cfn-signal -e $? --stack ${AWS::StackName} --resource ProxyASG --region ${AWS::Region}
            EOF

            # Make healthcheck script executable
            chmod +x /usr/local/bin/teleport-cfn-signal-done

            # Write out healthcheck systemd unit file
            cat >> /etc/systemd/system/cfn-signal-done.service <<EOF
            [Unit]
            Description=CloudFormation status signaller
            After=network.target

            [Service]
            User=root
            Group=adm
            Type=oneshot
            ExecStart=/usr/local/bin/teleport-cfn-signal-done
            EOF

            # Make systemd healthcheck unit run
            systemctl daemon-reload
            systemctl start --no-block cfn-signal-done.service
          - {
            LocalAuthServerLB: !GetAtt AuthLB.DNSName,
            LocalProxyServerLB: !GetAtt ProxyLB.DNSName,
            LocalKeyARN: !GetAtt Key.Arn,
            LocalBucketName: !Select [1, !Split [":::", !GetAtt Bucket.Arn]]
            }
      SecurityGroups:
        - Ref: ProxySecurityGroup
      InstanceType: {Ref: InstanceType}
      # Proxies have to have public IP address in order
      # to be reachable from the internet according to this
      # article: https://aws.amazon.com/premiumsupport/knowledge-center/public-load-balancer-private-ec2/
      AssociatePublicIpAddress: true
      # IamInstance profile is an instance profile of the proxy
      IamInstanceProfile: {Ref: ProxyInstanceProfile}

  ProxyASG:
    Type: AWS::AutoScaling::AutoScalingGroup
    CreationPolicy:
      ResourceSignal:
        Count: 2
        Timeout: PT30M
    UpdatePolicy:
      AutoScalingRollingUpdate:
        MaxBatchSize: 1
        MinInstancesInService: 1
        MinSuccessfulInstancesPercent: 100
        PauseTime: PT10M
        WaitOnResourceSignals: true
    Properties:
      # Use IDs of the subnets created in two AZs
      # to let AWS know we want instances to be placed
      # in those subnets.
      VPCZoneIdentifier:
        - {Ref: ProxySubnetA}
        - {Ref: ProxySubnetB}
      LaunchConfigurationName: {Ref: ProxyLaunchConfig}
      MinSize: "2"
      MaxSize: "2"
      TargetGroupARNs:
        - {Ref: ProxyWebTargetGroup}


  NodeLaunchConfig:
    Type: AWS::AutoScaling::LaunchConfiguration
    Properties:
      KeyName:
        Ref: KeyName
      # This line finds appropriate image ID based on the arch, region and instance type using FindInMap function
      ImageId: !FindInMap [AWSRegionArch2AMI, !Ref 'AWS::Region', !FindInMap [AWSInstanceType2Arch, !Ref InstanceType, Arch]]
      UserData:
        Fn::Base64:
          # Fn:Sub accepts two parameters as a list, the first one is the template
          # the second parameter is a dictionary with template-local variables
          Fn::Sub:
          - |
            #!/bin/bash -xe

            # Indicate that this ami is node for all systemd units
            echo "node" >> /etc/teleport.d/role.node

            # Set some instance specific environment variables configurations for systemd configuration file
            cat >> /etc/teleport.d/conf <<EOF
            EC2_REGION=${AWS::Region}
            TELEPORT_AUTH_SERVER_LB=${LocalAuthServerLB}
            TELEPORT_CLUSTER_NAME=${DomainName}
            TELEPORT_DOMAIN_NAME=${DomainName}
            TELEPORT_ROLE=node
            TELEPORT_S3_BUCKET=${LocalBucketName}
            TELEPORT_SSM_KEY_ARN=${LocalKeyARN}
            EOF

            # Generate config and start proxy service
            /usr/local/bin/teleport-generate-config
            systemctl enable teleport-node.service
            systemctl start --no-block teleport-node.service
          - {
            LocalAuthServerLB: !GetAtt AuthLB.DNSName,
            LocalKeyARN: !GetAtt Key.Arn,
            LocalBucketName: !Select [1, !Split [":::", !GetAtt Bucket.Arn]]
            }
      SecurityGroups:
        - Ref: NodeSecurityGroup
      InstanceType: {Ref: InstanceType}
      AssociatePublicIpAddress: false
      # IamInstance profile is an instance profile of the proxy
      IamInstanceProfile: {Ref: NodeInstanceProfile}

  NodeASG:
    Type: AWS::AutoScaling::AutoScalingGroup
    Properties:
      # Use IDs of the subnets created in two AZs
      # to let AWS know we want instances to be placed
      # in those subnets.
      VPCZoneIdentifier:
        - {Ref: NodeSubnetA}
        - {Ref: NodeSubnetB}
      LaunchConfigurationName: {Ref: NodeLaunchConfig}
      MinSize: "2"
      MaxSize: "2"

  AuthRole:
    Type: AWS::IAM::Role
    Properties:
      AssumeRolePolicyDocument:
        Version: "2012-10-17"
        Statement:
          -
            Effect: "Allow"
            Principal:
              Service:
                - "ec2.amazonaws.com"
            Action:
              - "sts:AssumeRole"

  # Allows auth server to publish join tokens
  # to SSM parameter store
  AuthPolicies:
    Type: AWS::IAM::Policy
    Metadata:
      cfn_nag:
        rules_to_suppress:
          - id: W12
            reason: "The use of the * resource here is fine."
    Properties:
      PolicyName: !Join ["-", [!Ref AuthRole, "ssm"]]
      PolicyDocument:
        Version: "2012-10-17"
        Statement:
          # Allow auth server to update SSM instance status
          -
            Effect: "Allow"
            Resource: !Join ["", ["arn:aws:ssm:", !Ref "AWS::Region", ":", !Ref "AWS::AccountId", ":instance/*" ]]
            Action:
            - "ssm:UpdateInstanceInformation"
          # Allow auth server to publish join tokens to SSM parameter store
          -
            Effect: "Allow"
            Resource: !Join ["", ["arn:aws:ssm:", !Ref "AWS::Region", ":", !Ref "AWS::AccountId", ":parameter/teleport/", !Ref DomainName, "/*"]]
            Action:
            - "ssm:DescribeParameters"
            - "ssm:GetParameters"
            - "ssm:GetParametersByPath"
            - "ssm:GetParameter"
            - "ssm:PutParameter"
            - "ssm:DeleteParameter"
          # Allow auth server to control main dynamo db table
          -
            Effect: "Allow"
            Resource: !GetAtt MainTable.Arn
            Action:
            - "dynamodb:BatchGet*"
            - "dynamodb:DescribeStream"
            - "dynamodb:DescribeTable"
            - "dynamodb:Get*"
            - "dynamodb:Query"
            - "dynamodb:Scan"
            - "dynamodb:BatchWrite*"
            - "dynamodb:CreateTable"
            - "dynamodb:Delete*"
            - "dynamodb:Update*"
            - "dynamodb:PutItem"
            - "dynamodb:List*"
            - "dynamodb:DescribeReservedCapacity*"
            - "dynamodb:DescribeLimits"
            - "dynamodb:DescribeTimeToLive"

          # Allow auth server to use streams on main DynamoDB table
          -
            Effect: "Allow"
            Resource: !Join ["", [!GetAtt MainTable.Arn, "/stream/*"]]
            Action:
            - "dynamodb:DescribeStream"
            - "dynamodb:ListStream"
            - "dynamodb:GetRecords"
            - "dynamodb:GetShardIterator"

          # Allow auth server to control audit dynamo db table
          # and it's secondary indexes
          -
            Effect: "Allow"
            Resource: !GetAtt EventsTable.Arn
            Action:
            - "dynamodb:BatchGet*"
            - "dynamodb:DescribeStream"
            - "dynamodb:DescribeTable"
            - "dynamodb:Get*"
            - "dynamodb:Query"
            - "dynamodb:Scan"
            - "dynamodb:BatchWrite*"
            - "dynamodb:CreateTable"
            - "dynamodb:Delete*"
            - "dynamodb:Update*"
            - "dynamodb:PutItem"
            - "dynamodb:List*"
            - "dynamodb:DescribeReservedCapacity*"
            - "dynamodb:DescribeLimits"
            - "dynamodb:DescribeTimeToLive"

          -
            Effect: "Allow"
            Resource: !Join ["", [!GetAtt EventsTable.Arn, "/index/*"]]
            Action:
            - "dynamodb:Query"
            - "dynamodb:Scan"

          # Allow auth server to control locks dynamo db table
          -
            Effect: "Allow"
            Resource: !GetAtt LocksTable.Arn
            Action:
            - "dynamodb:BatchGet*"
            - "dynamodb:DescribeStream"
            - "dynamodb:DescribeTable"
            - "dynamodb:Get*"
            - "dynamodb:Query"
            - "dynamodb:Scan"
            - "dynamodb:BatchWrite*"
            - "dynamodb:CreateTable"
            - "dynamodb:Delete*"
            - "dynamodb:Update*"
            - "dynamodb:PutItem"
            - "dynamodb:List*"
            - "dynamodb:DescribeReservedCapacity*"
            - "dynamodb:DescribeLimits"
            - "dynamodb:DescribeTimeToLive"

          # Auth server is allowed to read and write from the bucket
          -
            Effect: "Allow"
            Resource: !GetAtt Bucket.Arn
            Action:
            - "s3:ListBucket"
            - "s3:ListBucketVersions"
            - "s3:ListBucketMultipartUploads"
            - "s3:AbortMultipartUpload"

          -
            Effect: "Allow"
            Resource: !Join ["/", [!GetAtt Bucket.Arn, "*"]]
            Action:
            - "s3:GetObject"
            - "s3:PutObject"
            - "s3:GetObjectVersion"

          # Allow to list hosted zone changes
          -
            Effect: "Allow"
            Resource: "*"
            Action:
            - "route53:ListHostedZones"
            - "route53:GetChange"

          # Allow auth server to modify record sets (for DNS-01 letsencrypt challenge)
          # DNS-01 is the most reliable challenge up to date, that's why we are using it
          -
            Effect: "Allow"
            Resource: !Join ["/", ["arn:aws:route53:::hostedzone", !Ref HostedZoneID]]
            Action:
            - "route53:ChangeResourceRecordSets"
      Roles:
      - {Ref: AuthRole}
  AuthInstanceProfile:
    Type: AWS::IAM::InstanceProfile
    Properties:
      Roles:
      - {Ref: AuthRole}

  ProxyRole:
    Type: AWS::IAM::Role
    Properties:
      AssumeRolePolicyDocument:
        Version: "2012-10-17"
        Statement:
          -
            Effect: "Allow"
            Principal:
              Service:
                - "ec2.amazonaws.com"
            Action:
              - "sts:AssumeRole"

  # Allows proxies to read tokens from SSM parameter store
  # And read certs from encrypted S3 bucket
  ProxyPolicies:
    Type: AWS::IAM::Policy
    Properties:
      PolicyName: !Join ["-", [!Ref ProxyRole, "ssm"]]
      PolicyDocument:
        Version: "2012-10-17"
        Statement:
          # Allow proxy to update SSM instance status
          -
            Effect: "Allow"
            Resource: !Join ["", ["arn:aws:ssm:", !Ref "AWS::Region", ":", !Ref "AWS::AccountId", ":instance/*" ]]
            Action:
            - "ssm:UpdateInstanceInformation"
          # Allow proxy to read tokens and CA from SSM parameter store
          -
            Effect: "Allow"
            Resource: !Join ["", ["arn:aws:ssm:", !Ref "AWS::Region", ":", !Ref "AWS::AccountId", ":parameter/teleport/", !Ref DomainName, "/tokens/proxy"]]
            Action:
            - "ssm:GetParameters"
            - "ssm:GetParametersByPath"
            - "ssm:GetParameter"

          # Allow proxy to read tokens and CA from SSM parameter store
          -
            Effect: "Allow"
            Resource: !Join ["", ["arn:aws:ssm:", !Ref "AWS::Region", ":", !Ref "AWS::AccountId", ":parameter/teleport/", !Ref DomainName, "/ca-pin-hash"]]
            Action:
            - "ssm:GetParameters"
            - "ssm:GetParametersByPath"
            - "ssm:GetParameter"

          # Allow auth server to read from S3 bucket
          -
            Effect: "Allow"
            Resource: !GetAtt Bucket.Arn
            Action:
            - "s3:ListBucket"
            - "s3:ListBucketVersions"
            - "s3:ListBucketMultipartUploads"
            - "s3:AbortMultipartUpload"

          -
            Effect: "Allow"
            Resource: !Join ["/", [!GetAtt Bucket.Arn, "*"]]
            Action:
            - "s3:GetObject"
            - "s3:GetObjectVersion"

      Roles:
      - {Ref: ProxyRole}
  ProxyInstanceProfile:
    Type: AWS::IAM::InstanceProfile
    Properties:
      Roles:
      - {Ref: ProxyRole}

  NodeRole:
    Type: AWS::IAM::Role
    Properties:
      AssumeRolePolicyDocument:
        Version: "2012-10-17"
        Statement:
          -
            Effect: "Allow"
            Principal:
              Service:
                - "ec2.amazonaws.com"
            Action:
              - "sts:AssumeRole"

  # Allows nodes to read SSM parameter store
  # join tokens
  NodePolicies:
    Type: AWS::IAM::Policy
    Properties:
      PolicyName: !Join ["-", [!Ref NodeRole, "ssm"]]
      PolicyDocument:
        Version: "2012-10-17"
        Statement:
          # Allow node to update SSM instance status
          -
            Effect: "Allow"
            Resource: !Join ["", ["arn:aws:ssm:", !Ref "AWS::Region", ":", !Ref "AWS::AccountId", ":instance/*" ]]
            Action:
            - "ssm:UpdateInstanceInformation"
          # Allow node to read tokens and CA from SSM parameter store
          -
            Effect: "Allow"
            Resource: !Join ["", ["arn:aws:ssm:", !Ref "AWS::Region", ":", !Ref "AWS::AccountId", ":parameter/teleport/", !Ref DomainName, "/tokens/node"]]
            Action:
            - "ssm:GetParameters"
            - "ssm:GetParametersByPath"
            - "ssm:GetParameter"

          # Allow node to read tokens and CA from SSM parameter store
          -
            Effect: "Allow"
            Resource: !Join ["", ["arn:aws:ssm:", !Ref "AWS::Region", ":", !Ref "AWS::AccountId", ":parameter/teleport/", !Ref DomainName, "/ca-pin-hash"]]
            Action:
            - "ssm:GetParameters"
            - "ssm:GetParametersByPath"
            - "ssm:GetParameter"

      Roles:
      - {Ref: NodeRole}
  NodeInstanceProfile:
    Type: AWS::IAM::InstanceProfile
    Properties:
      Roles:
      - {Ref: NodeRole}

  Key:
    Type: "AWS::KMS::Key"
    Properties:
      Description: "SSM Key used by Teleport"
      EnableKeyRotation: True
      KeyPolicy:
        Version: "2012-10-17"
        Id: "key-default-1"
        Statement:
          -
            Sid: "Allow administration of the key"
            Effect: "Allow"
            Principal:
              AWS: !Join ["", ["arn:aws:sts::", !Ref "AWS::AccountId", ":root"]]
            Action:
            - "kms:Create*"
            - "kms:Describe*"
            - "kms:Enable*"
            - "kms:List*"
            - "kms:Put*"
            - "kms:Update*"
            - "kms:Revoke*"
            - "kms:Disable*"
            - "kms:Get*"
            - "kms:Delete*"
            - "kms:ScheduleKeyDeletion"
            - "kms:CancelKeyDeletion"
            Resource: "*"

          -
            Sid: "Allow auth use of the key"
            Effect: "Allow"
            Principal:
              AWS: !GetAtt AuthRole.Arn
            Action:
              - "kms:Encrypt"
              - "kms:Decrypt"
              - "kms:ReEncrypt*"
              - "kms:GenerateDataKey*"
              - "kms:DescribeKey"
            Resource: "*"

          -
            Sid: "Allow proxy use of the key"
            Effect: "Allow"
            Principal:
              AWS: !GetAtt ProxyRole.Arn
            Action:
              - "kms:Decrypt"
              - "kms:DescribeKey"
            Resource: "*"

          -
            Sid: "Allow node use of the key"
            Effect: "Allow"
            Principal:
              AWS: !GetAtt NodeRole.Arn
            Action:
              - "kms:Decrypt"
              - "kms:DescribeKey"
            Resource: "*"


  # MainTable is a main dynamodb table
  # where teleport stores all relevant state
  MainTable:
    Type: AWS::DynamoDB::Table
    Properties:
      KeySchema:
      - {AttributeName: "HashKey", KeyType: "HASH"}
      - {AttributeName: "FullPath", KeyType: "RANGE"}

      ProvisionedThroughput: {ReadCapacityUnits: 20, WriteCapacityUnits: 20}
      AttributeDefinitions:
      - {AttributeName: "HashKey", AttributeType: "S"}
      - {AttributeName: "FullPath", AttributeType: "S"}

      TimeToLiveSpecification: {AttributeName: "Expires", Enabled: true}
      # Server side encrypt all the data for this table
      SSESpecification: {SSEEnabled: true}
      StreamSpecification:
        StreamViewType: NEW_IMAGE

  # LocksTable is a dynamodb table that is
  # used as a distributed lock between auth servers
  # trying to renew and manage letsencrypt certificate
  LocksTable:
    Type: AWS::DynamoDB::Table
    Properties:
      KeySchema:
      - {AttributeName: "Lock", KeyType: "HASH"}

      ProvisionedThroughput: {ReadCapacityUnits: 5, WriteCapacityUnits: 5}
      AttributeDefinitions:
      - {AttributeName: "Lock", AttributeType: "S"}

      TimeToLiveSpecification: {AttributeName: "Expires", Enabled: true}

  # EventsTable is a dynamodb table that is
  # used to store teleport audit log events
  EventsTable:
    Type: AWS::DynamoDB::Table
    Properties:
      KeySchema:
      - {AttributeName: "SessionID", KeyType: "HASH"}
      - {AttributeName: "EventIndex", KeyType: "RANGE"}

      ProvisionedThroughput: {ReadCapacityUnits: 20, WriteCapacityUnits: 20}
      AttributeDefinitions:
      - {AttributeName: "SessionID", AttributeType: "S"}
      - {AttributeName: "EventIndex", AttributeType: "N"}
      - {AttributeName: "CreatedAtDate", AttributeType: "S"}
      - {AttributeName: "CreatedAt", AttributeType: "N"}

      TimeToLiveSpecification: {AttributeName: "Expires", Enabled: true}

      GlobalSecondaryIndexes:
      - IndexName: "timesearchV2"
        KeySchema:
        - AttributeName: "CreatedAtDate"
          KeyType: "HASH"
        - AttributeName: "CreatedAt"
          KeyType: "RANGE"
        Projection:
          ProjectionType: "ALL"
        ProvisionedThroughput:
          ReadCapacityUnits: 20
          WriteCapacityUnits: 20

  # Bucket is used to publish letsencrypt certs
  # and store recorded SSH sessions
  Bucket:
    Type: AWS::S3::Bucket
    Metadata:
      cfn_nag:
        rules_to_suppress:
          - id: W35
            reason: "We don't need access logging configured here."
    # Cloudformation can't delete non-empty bucket
    DeletionPolicy: Retain
    Properties:
      VersioningConfiguration: {Status: Enabled}
      BucketEncryption:
        ServerSideEncryptionConfiguration:
        - ServerSideEncryptionByDefault: {SSEAlgorithm: AES256}

Outputs:
  S3BucketID:
    Description: The ID of the created S3 bucket
    Value:
      Ref: Bucket
    Export:
      Name: S3BucketID<|MERGE_RESOLUTION|>--- conflicted
+++ resolved
@@ -97,26 +97,6 @@
     t2.xlarge: {Arch: HVM64}
 
   AWSRegionArch2AMI:
-<<<<<<< HEAD
-    # All AMIs from AWS - gravitational-teleport-ami-oss-9.3.5
-    eu-north-1: {HVM64: ami-0eef7480d85b07d78}
-    ap-south-1: {HVM64 : ami-0b37542a900b756d1}
-    eu-west-1: {HVM64 : ami-0b028aa8e9a1877e6}
-    eu-west-2: {HVM64 : ami-0498c65d343759318}
-    eu-west-3: {HVM64: ami-0211c6e2e821dd249}
-    ap-northeast-1: {HVM64 : ami-03cf56e54a5bd425d}
-    ap-northeast-2: {HVM64 : ami-0521f73847d4237d4}
-    ap-northeast-3: {HVM64: ami-02bb8618b75d025aa}
-    sa-east-1: {HVM64 : ami-0b7f9b559ef7389fd}
-    ca-central-1: {HVM64 : ami-0421f854766b95d6b}
-    ap-southeast-1: {HVM64 : ami-0dc3fb932aa49cd56}
-    ap-southeast-2: {HVM64 : ami-0dbd504721c6ba167}
-    eu-central-1: {HVM64 : ami-0be794cc5e32a2e99}
-    us-east-1: {HVM64 : ami-0f57d482203c36e4f}
-    us-east-2: {HVM64 : ami-016b2c1e3e1c7809e}
-    us-west-1: {HVM64 : ami-0f9f4db9fe8ddf3c7}
-    us-west-2: {HVM64 : ami-0a3ee4c3611949725}
-=======
     # All AMIs from AWS - gravitational-teleport-ami-oss-9.3.7
     eu-north-1: {HVM64: ami-0eef7480d85b07d78}
     ap-south-1: {HVM64 : ami-05ec49e0cb4cfa0b4}
@@ -135,7 +115,6 @@
     us-east-2: {HVM64 : ami-0277513c18779bb09}
     us-west-1: {HVM64 : ami-0c1bc630fb529247c}
     us-west-2: {HVM64 : ami-00a2b9215a5502a97}
->>>>>>> 8db2a1ec
 
 Resources:
 # Auth server setup
