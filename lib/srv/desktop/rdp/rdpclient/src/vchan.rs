--- conflicted
+++ resolved
@@ -86,12 +86,8 @@
             let i = std::cmp::min(inner.len(), CHANNEL_CHUNK_LEGNTH);
             let leftover = inner.split_off(i);
 
-<<<<<<< HEAD
-            let mut channel_flags = channel_flags.unwrap_or(ChannelPDUFlags::from_bits_truncate(0));
-=======
             let mut channel_flags =
                 channel_flags.unwrap_or_else(|| ChannelPDUFlags::from_bits_truncate(0));
->>>>>>> e228fe5f
 
             if first {
                 channel_flags.set(ChannelPDUFlags::CHANNEL_FLAG_FIRST, true);
