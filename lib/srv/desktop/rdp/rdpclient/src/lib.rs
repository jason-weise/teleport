--- conflicted
+++ resolved
@@ -807,15 +807,9 @@
 /// # Safety
 ///
 /// s must be a C-style null terminated string.
-<<<<<<< HEAD
 /// s is cloned here, and the caller is responsible for
 /// ensuring its memory is freed.
 unsafe fn from_go_string(s: *const c_char) -> String {
-=======
-/// s is copied here, and the caller is responsible for ensuring
-/// that the original memory is freed
-unsafe fn from_go_string(s: *mut c_char) -> String {
->>>>>>> 88847b6e
     CStr::from_ptr(s).to_string_lossy().into_owned()
 }
 
